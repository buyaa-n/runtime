--- conflicted
+++ resolved
@@ -1,13 +1,5 @@
 {
   "dependencies": {
-<<<<<<< HEAD
-    "Microsoft.NETCore.Platforms": "1.0.2-beta-24222-03",
-    "System.Globalization": "4.0.12-beta-24222-03",
-    "System.Linq.Expressions": "4.1.1-beta-24222-03",
-    "System.ObjectModel": "4.0.13-beta-24222-03",
-    "System.Text.Encoding.CodePages": "4.0.2-beta-24222-03",
-    "System.Text.RegularExpressions": "4.2.0-beta-24222-03",
-=======
     "Microsoft.NETCore.Platforms": "1.0.2-beta-24318-03",
     "System.Globalization": "4.0.12-beta-24318-03",
     "System.IO": "4.1.1-beta-24318-03",
@@ -15,7 +7,6 @@
     "System.ObjectModel": "4.0.13-beta-24318-03",
     "System.Text.Encoding.CodePages": "4.0.2-beta-24318-03",
     "System.Text.RegularExpressions": "4.2.0-beta-24318-03",
->>>>>>> 09954d44
     "test-runtime": {
       "target": "project",
       "exclude": "compile"

--- conflicted
+++ resolved
@@ -40,11 +40,7 @@
 # This can be reset to 0 when Mono's version number is bumped
 # since it's part of the corlib version (the prefix '1' in the full
 # version number is to ensure the number isn't treated as octal in C)
-<<<<<<< HEAD
-MONO_CORLIB_COUNTER=18
-=======
-MONO_CORLIB_COUNTER=23
->>>>>>> abce9c4c
+MONO_CORLIB_COUNTER=24
 MONO_CORLIB_VERSION=`printf "1%02d%02d%02d%03d" $MONO_VERSION_MAJOR $MONO_VERSION_MINOR 0 $MONO_CORLIB_COUNTER`
 
 AC_DEFINE_UNQUOTED(MONO_CORLIB_VERSION,$MONO_CORLIB_VERSION,[Version of the corlib-runtime interface])
